// Copyright (C) 2018-2019, Cloudflare, Inc.
// All rights reserved.
//
// Redistribution and use in source and binary forms, with or without
// modification, are permitted provided that the following conditions are
// met:
//
//     * Redistributions of source code must retain the above copyright notice,
//       this list of conditions and the following disclaimer.
//
//     * Redistributions in binary form must reproduce the above copyright
//       notice, this list of conditions and the following disclaimer in the
//       documentation and/or other materials provided with the distribution.
//
// THIS SOFTWARE IS PROVIDED BY THE COPYRIGHT HOLDERS AND CONTRIBUTORS "AS
// IS" AND ANY EXPRESS OR IMPLIED WARRANTIES, INCLUDING, BUT NOT LIMITED TO,
// THE IMPLIED WARRANTIES OF MERCHANTABILITY AND FITNESS FOR A PARTICULAR
// PURPOSE ARE DISCLAIMED. IN NO EVENT SHALL THE COPYRIGHT HOLDER OR
// CONTRIBUTORS BE LIABLE FOR ANY DIRECT, INDIRECT, INCIDENTAL, SPECIAL,
// EXEMPLARY, OR CONSEQUENTIAL DAMAGES (INCLUDING, BUT NOT LIMITED TO,
// PROCUREMENT OF SUBSTITUTE GOODS OR SERVICES; LOSS OF USE, DATA, OR
// PROFITS; OR BUSINESS INTERRUPTION) HOWEVER CAUSED AND ON ANY THEORY OF
// LIABILITY, WHETHER IN CONTRACT, STRICT LIABILITY, OR TORT (INCLUDING
// NEGLIGENCE OR OTHERWISE) ARISING IN ANY WAY OUT OF THE USE OF THIS
// SOFTWARE, EVEN IF ADVISED OF THE POSSIBILITY OF SUCH DAMAGE.

use std::cmp;

use std::str::FromStr;

use std::time::Duration;
use std::time::Instant;

use std::collections::VecDeque;

use crate::packet::Epoch;
use crate::Config;
use crate::Result;

use crate::frame;
use crate::packet;
use crate::ranges;

#[cfg(feature = "qlog")]
use qlog::events::EventData;

use smallvec::SmallVec;

pub use resume::CREvent;
use self::rtt::RttStats;

// Loss Recovery
const INITIAL_PACKET_THRESHOLD: u64 = 3;

const MAX_PACKET_THRESHOLD: u64 = 20;

const INITIAL_TIME_THRESHOLD: f64 = 9.0 / 8.0;

const GRANULARITY: Duration = Duration::from_millis(1);

const PERSISTENT_CONGESTION_THRESHOLD: u32 = 3;

const MAX_PTO_PROBES_COUNT: usize = 2;

const MINIMUM_WINDOW_PACKETS: usize = 2;

const LOSS_REDUCTION_FACTOR: f64 = 0.5;

const PACING_MULTIPLIER: f64 = 1.25;

// How many non ACK eliciting packets we send before including a PING to solicit
// an ACK.
pub(super) const MAX_OUTSTANDING_NON_ACK_ELICITING: usize = 24;

#[derive(Default)]
struct RecoveryEpoch {
    /// The time the most recent ack-eliciting packet was sent.
    time_of_last_ack_eliciting_packet: Option<Instant>,

    /// The largest packet number acknowledged in the packet number space so
    /// far.
    largest_acked_packet: Option<u64>,

    /// The time at which the next packet in that packet number space can be
    /// considered lost based on exceeding the reordering window in time.
    loss_time: Option<Instant>,

    /// An association of packet numbers in a packet number space to information
    /// about them.
    sent_packets: VecDeque<Sent>,

    loss_probes: usize,
    in_flight_count: usize,

    acked_frames: Vec<frame::Frame>,
    lost_frames: Vec<frame::Frame>,
}

struct LossDetectionResult {
    largest_lost_pkt: Option<Sent>,
    lost_packets: usize,
    lost_bytes: usize,
    pmtud_lost_bytes: usize,
}

impl RecoveryEpoch {
    fn detect_lost_packets(
        &mut self, loss_delay: Duration, pkt_thresh: u64, now: Instant,
        trace_id: &str, epoch: Epoch,
    ) -> LossDetectionResult {
        self.loss_time = None;

        // Minimum time of kGranularity before packets are deemed lost.
        let loss_delay = cmp::max(loss_delay, GRANULARITY);
        let largest_acked = self.largest_acked_packet.unwrap_or(0);

        // Packets sent before this time are deemed lost.
        let lost_send_time = now.checked_sub(loss_delay).unwrap();

        let mut lost_packets = 0;
        let mut lost_bytes = 0;
        let mut pmtud_lost_bytes = 0;

        let mut largest_lost_pkt = None;

        let unacked_iter = self.sent_packets
        .iter_mut()
        // Skip packets that follow the largest acked packet.
        .take_while(|p| p.pkt_num <= largest_acked)
        // Skip packets that have already been acked or lost.
        .filter(|p| p.time_acked.is_none() && p.time_lost.is_none());

        for unacked in unacked_iter {
            // Mark packet as lost, or set time when it should be marked.
            if unacked.time_sent <= lost_send_time ||
                largest_acked >= unacked.pkt_num + pkt_thresh
            {
                self.lost_frames.extend(unacked.frames.drain(..));

                unacked.time_lost = Some(now);

                if unacked.pmtud {
                    pmtud_lost_bytes += unacked.size;
                    self.in_flight_count -= 1;

                    // Do not track PMTUD probes losses.
                    continue;
                }

                if unacked.in_flight {
                    lost_bytes += unacked.size;

                    // Frames have already been removed from the packet, so
                    // cloning the whole packet should be relatively cheap.
                    largest_lost_pkt = Some(unacked.clone());

                    self.in_flight_count -= 1;

                    trace!(
                        "{} packet {} lost on epoch {}",
                        trace_id,
                        unacked.pkt_num,
                        epoch
                    );
                }

                lost_packets += 1;
            } else {
                let loss_time = match self.loss_time {
                    None => unacked.time_sent + loss_delay,

                    Some(loss_time) =>
                        cmp::min(loss_time, unacked.time_sent + loss_delay),
                };

                self.loss_time = Some(loss_time);
                break;
            }
        }

        LossDetectionResult {
            largest_lost_pkt,
            lost_packets,
            lost_bytes,
            pmtud_lost_bytes,
        }
    }

    fn drain_packets(&mut self, rtt_stats: &RttStats, now: Instant) {
        let mut lowest_non_expired_pkt_index = self.sent_packets.len();

        // In order to avoid removing elements from the middle of the list
        // (which would require copying other elements to compact the list),
        // we only remove a contiguous range of elements from the start of the
        // list.
        //
        // This means that acked or lost elements coming after this will not
        // be removed at this point, but their removal is delayed for a later
        // time, once the gaps have been filled.

        // First, find the first element that is neither acked nor lost.
        for (i, pkt) in self.sent_packets.iter().enumerate() {
            if let Some(time_lost) = pkt.time_lost {
                if time_lost + rtt_stats.rtt() > now {
                    lowest_non_expired_pkt_index = i;
                    break;
                }
            }

            if pkt.time_acked.is_none() && pkt.time_lost.is_none() {
                lowest_non_expired_pkt_index = i;
                break;
            }
        }

        // Then remove elements up to the previously found index.
        self.sent_packets.drain(..lowest_non_expired_pkt_index);
    }
}

pub struct Recovery {
    epochs: [RecoveryEpoch; packet::Epoch::count()],

    loss_detection_timer: Option<Instant>,

    pto_count: u32,

    rtt_stats: RttStats,

    pub lost_count: usize,

    pub lost_spurious_count: usize,

    app_limited: bool,

    delivery_rate: delivery_rate::Rate,

    pkt_thresh: u64,

    time_thresh: f64,

    // Congestion control.
    cc_ops: &'static CongestionControlOps,

    congestion_window: usize,
    initial_window: usize,

    bytes_in_flight: usize,

    ssthresh: usize,

    bytes_acked_sl: usize,

    bytes_acked_ca: usize,

    bytes_sent: usize,

    pub bytes_lost: u64,

    congestion_recovery_start_time: Option<Instant>,

    max_datagram_size: usize,

    cubic_state: cubic::State,

    // HyStart++.
    hystart: hystart::Hystart,

    // Pacing.
    pub pacer: pacer::Pacer,

    // RFC6937 PRR.
    prr: prr::PRR,

    //Careful resume
    resume: resume::Resume,
    cr_metrics: resume::CRMetrics,

    #[cfg(feature = "qlog")]
    qlog_metrics: QlogMetrics,
    #[cfg(feature = "qlog")]
    qlog_packet_loss: VecDeque<EventData>,

    // The maximum size of a data aggregate scheduled and
    // transmitted together.
    send_quantum: usize,

    // BBR state.
    bbr_state: bbr::State,

    // BBRv2 state.
    bbr2_state: bbr2::State,

    /// How many non-ack-eliciting packets have been sent.
    outstanding_non_ack_eliciting: usize,

    /// Initial congestion window size in terms of packet count.
    initial_congestion_window_packets: usize,
}

pub struct RecoveryConfig {
    max_send_udp_payload_size: usize,
    pub max_ack_delay: Duration,
    cc_ops: &'static CongestionControlOps,
    hystart: bool,
    pacing: bool,
    max_pacing_rate: Option<u64>,
    initial_congestion_window_packets: usize,
}

impl RecoveryConfig {
    pub fn from_config(config: &Config) -> Self {
        Self {
            max_send_udp_payload_size: config.max_send_udp_payload_size,
            max_ack_delay: Duration::ZERO,
            cc_ops: config.cc_algorithm.into(),
            hystart: config.hystart,
            pacing: config.pacing,
            max_pacing_rate: config.max_pacing_rate,
            initial_congestion_window_packets: config
                .initial_congestion_window_packets,
        }
    }
}

impl Recovery {
    pub fn new_with_config(recovery_config: &RecoveryConfig, trace_id: &str) -> Self {
        let initial_congestion_window = recovery_config.max_send_udp_payload_size *
            recovery_config.initial_congestion_window_packets;

        Recovery {
            epochs: Default::default(),

            loss_detection_timer: None,

            pto_count: 0,

            rtt_stats: RttStats::new(recovery_config.max_ack_delay),

            lost_count: 0,
            lost_spurious_count: 0,

            congestion_window: initial_congestion_window,
            initial_window: initial_congestion_window,

            pkt_thresh: INITIAL_PACKET_THRESHOLD,

            time_thresh: INITIAL_TIME_THRESHOLD,

            bytes_in_flight: 0,

            ssthresh: usize::MAX,

            bytes_acked_sl: 0,

            bytes_acked_ca: 0,

            bytes_sent: 0,

            bytes_lost: 0,

            congestion_recovery_start_time: None,

            max_datagram_size: recovery_config.max_send_udp_payload_size,

            cc_ops: recovery_config.cc_ops,

            delivery_rate: delivery_rate::Rate::default(),

            cubic_state: cubic::State::default(),

            app_limited: false,

            hystart: hystart::Hystart::new(recovery_config.hystart),

            pacer: pacer::Pacer::new(
                recovery_config.pacing,
                initial_congestion_window,
                0,
                recovery_config.max_send_udp_payload_size,
                recovery_config.max_pacing_rate,
            ),

            prr: prr::PRR::default(),

            resume: resume::Resume::new(trace_id),
            cr_metrics: resume::CRMetrics::new(trace_id, initial_congestion_window),

            send_quantum: initial_congestion_window,

            #[cfg(feature = "qlog")]
            qlog_metrics: QlogMetrics::default(),
            #[cfg(feature = "qlog")]
            qlog_packet_loss: VecDeque::new(),

            bbr_state: bbr::State::new(),

            bbr2_state: bbr2::State::new(),

            outstanding_non_ack_eliciting: 0,

            initial_congestion_window_packets: recovery_config
                .initial_congestion_window_packets,
        }
    }

    pub fn new(config: &Config, trace_id: &str) -> Self {
        Self::new_with_config(&RecoveryConfig::from_config(config), trace_id)
    }

    pub fn on_init(&mut self) {
        (self.cc_ops.on_init)(self);
    }

    pub fn reset(&mut self) {
        self.congestion_window =
            self.max_datagram_size * self.initial_congestion_window_packets;
        self.epochs.iter_mut().for_each(|e| e.in_flight_count = 0);
        self.congestion_recovery_start_time = None;
        self.ssthresh = usize::MAX;
        (self.cc_ops.reset)(self);
        self.hystart.reset();
        self.resume.reset();
        self.prr = prr::PRR::default();
    }

    /// Returns whether or not we should elicit an ACK even if we wouldn't
    /// otherwise have constructed an ACK eliciting packet.
    pub fn should_elicit_ack(&self, epoch: packet::Epoch) -> bool {
        self.epochs[epoch].loss_probes > 0 ||
            self.outstanding_non_ack_eliciting >=
                MAX_OUTSTANDING_NON_ACK_ELICITING
    }

    pub fn get_acked_frames(
        &mut self, epoch: packet::Epoch,
    ) -> impl Iterator<Item = frame::Frame> + '_ {
        self.epochs[epoch].acked_frames.drain(..)
    }

    pub fn get_lost_frames(
        &mut self, epoch: packet::Epoch,
    ) -> impl Iterator<Item = frame::Frame> + '_ {
        self.epochs[epoch].lost_frames.drain(..)
    }

    pub fn has_lost_frames(&self, epoch: packet::Epoch) -> bool {
        !self.epochs[epoch].lost_frames.is_empty()
    }

    pub fn loss_probes(&self, epoch: packet::Epoch) -> usize {
        self.epochs[epoch].loss_probes
    }

    #[cfg(test)]
    pub fn inc_loss_probes(&mut self, epoch: packet::Epoch) {
        self.epochs[epoch].loss_probes += 1;
    }

    pub fn ping_sent(&mut self, epoch: packet::Epoch) {
        self.epochs[epoch].loss_probes =
            self.epochs[epoch].loss_probes.saturating_sub(1);
    }

    pub fn on_packet_sent(
        &mut self, mut pkt: Sent, epoch: packet::Epoch,
        handshake_status: HandshakeStatus, now: Instant, trace_id: &str,
    ) {
        let ack_eliciting = pkt.ack_eliciting;
        let in_flight = pkt.in_flight;
        let sent_bytes = pkt.size;
        let pkt_num = pkt.pkt_num;

        if ack_eliciting {
            self.outstanding_non_ack_eliciting = 0;
        } else {
            self.outstanding_non_ack_eliciting += 1;
        }

        if in_flight {
            if ack_eliciting {
                self.epochs[epoch].time_of_last_ack_eliciting_packet = Some(now);
            }

            self.update_app_limited(
                (self.bytes_in_flight + sent_bytes) < self.congestion_window,
            );

            self.on_packet_sent_cc(pkt_num, sent_bytes, now);

            if self.resume.enabled() && epoch == packet::Epoch::Application {
<<<<<<< HEAD

                let largest_sent_pkt = self.epochs[epoch].sent_packets.iter().map(|p| p.pkt_num).max().unwrap_or_default();
                // Increase the congestion window by a jump determined by careful resume
=======
>>>>>>> 86a7c84f
                let bytes_acked = self.resume.total_acked;
                let iw_acked = bytes_acked >= self.initial_window;
                // Increase the congestion window by a jump determined by careful resume
                self.congestion_window += self.resume.send_packet(
                    self.smoothed_rtt, self.congestion_window, self.largest_sent_pkt[epoch], self.app_limited, iw_acked
                );
            }

            self.prr.on_packet_sent(sent_bytes);
            self.epochs[epoch].in_flight_count += 1;

            self.set_loss_detection_timer(handshake_status, now);
        }

        self.bytes_sent += sent_bytes;

        // Pacing: Set the pacing rate if CC doesn't do its own.
        if !(self.cc_ops.has_custom_pacing)() {
            if let Some(srtt) = self.rtt_stats.smoothed_rtt {
                let rate = PACING_MULTIPLIER * self.congestion_window as f64 /
                    srtt.as_secs_f64();
                self.set_pacing_rate(rate as u64, now);
            }
        }

        self.schedule_next_packet(now, sent_bytes);

        pkt.time_sent = self.get_packet_send_time();

        // bytes_in_flight is already updated. Use previous value.
        self.delivery_rate.on_packet_sent(
            &mut pkt,
            self.bytes_in_flight - sent_bytes,
            self.bytes_lost,
        );

        self.epochs[epoch].sent_packets.push_back(pkt);

        trace!("{} {:?}", trace_id, self);
    }

    fn on_packet_sent_cc(
        &mut self, pkt_num: u64, sent_bytes: usize, now: Instant,
    ) {
        self.update_app_limited(
            (self.bytes_in_flight + sent_bytes) < self.congestion_window,
        );

        (self.cc_ops.on_packet_sent)(self, sent_bytes, now);

        self.prr.on_packet_sent(sent_bytes);

        // HyStart++: Start of the round in a slow start.
        if self.hystart.enabled() && self.congestion_window < self.ssthresh {
            self.hystart.start_round(pkt_num);
        }

        self.bytes_in_flight += sent_bytes;
    }

    pub fn set_pacing_rate(&mut self, rate: u64, now: Instant) {
        self.pacer.update(self.send_quantum, rate, now);
    }

    pub fn get_packet_send_time(&self) -> Instant {
        self.pacer.next_time()
    }

    fn schedule_next_packet(&mut self, now: Instant, packet_size: usize) {
        // Don't pace in any of these cases:
        //   * Packet contains no data.
        //   * The congestion window is within initcwnd.

        let in_initcwnd = self.bytes_sent <
            self.max_datagram_size * self.initial_congestion_window_packets;

        let sent_bytes = if !self.pacer.enabled() || in_initcwnd {
            0
        } else {
            packet_size
        };

        self.pacer.send(sent_bytes, now);
    }

    #[allow(clippy::too_many_arguments)]
    pub fn on_ack_received(
        &mut self, ranges: &ranges::RangeSet, ack_delay: u64,
        epoch: packet::Epoch, handshake_status: HandshakeStatus, now: Instant,
        trace_id: &str, newly_acked: &mut Vec<Acked>,
    ) -> Result<(usize, usize)> {
        let largest_acked = ranges.last().unwrap();

        // While quiche used to consider ACK frames acknowledging packet numbers
        // larger than the largest sent one as invalid, this is not true anymore
        // if we consider a single packet number space and multiple paths. The
        // simplest example is the case where the host sends a probing packet on
        // a validating path, then receives an acknowledgment for that packet on
        // the active one.

        // Update the largest acked packet.
        let largest_acked = self.epochs[epoch]
            .largest_acked_packet
            .unwrap_or(0)
            .max(largest_acked);

        self.epochs[epoch]
            .largest_acked_packet
            .replace(largest_acked);

        let mut has_ack_eliciting = false;

        let mut largest_newly_acked_pkt_num = 0;
        let mut largest_newly_acked_sent_time = now;

        let mut undo_cwnd = false;

        let max_rtt = cmp::max(self.rtt_stats.latest_rtt, self.rtt_stats.rtt());

        // Detect and mark acked packets, without removing them from the sent
        // packets list.
        for r in ranges.iter() {
            let lowest_acked_in_block = r.start;
            let largest_acked_in_block = r.end - 1;

            let first_unacked = if self.epochs[epoch]
                .sent_packets
                .front()
                .map(|p| p.pkt_num >= lowest_acked_in_block)
                .unwrap_or(true)
            {
                // In the happy case the first sent packet is the first to be
                // acked, so optimize for that case.
                0
            } else {
                // If it is not the first packet, try to find it using binary
                // search.
                self.epochs[epoch]
                    .sent_packets
                    .binary_search_by_key(&lowest_acked_in_block, |e| e.pkt_num)
                    .unwrap_or_else(|i| i)
            };

            let epoch = &mut self.epochs[epoch];

            let unacked_iter = epoch.sent_packets.range_mut(first_unacked..)
                // Skip packets that follow the largest acked packet in the block.
                .take_while(|p| p.pkt_num <= largest_acked_in_block)
                // Skip packets that have already been acked or lost.
                .filter(|p| p.time_acked.is_none());

            for unacked in unacked_iter {
                unacked.time_acked = Some(now);

                // Check if acked packet was already declared lost.
                if unacked.time_lost.is_some() {
                    // Calculate new packet reordering threshold.
                    let pkt_thresh = epoch.largest_acked_packet.unwrap_or(0) -
                        unacked.pkt_num +
                        1;
                    let pkt_thresh = cmp::min(MAX_PACKET_THRESHOLD, pkt_thresh);

                    self.pkt_thresh = cmp::max(self.pkt_thresh, pkt_thresh);

                    // Calculate new time reordering threshold.
                    let loss_delay = max_rtt.mul_f64(self.time_thresh);

                    // unacked.time_sent can be in the future due to
                    // pacing.
                    if now.saturating_duration_since(unacked.time_sent) >
                        loss_delay
                    {
                        // TODO: do time threshold update
                        self.time_thresh = 5_f64 / 4_f64;
                    }

                    if unacked.in_flight {
                        undo_cwnd = true;
                    }

                    self.lost_spurious_count += 1;
                    continue;
                }

                if unacked.ack_eliciting {
                    has_ack_eliciting = true;
                }

                largest_newly_acked_pkt_num = unacked.pkt_num;
                largest_newly_acked_sent_time = unacked.time_sent;

                epoch.acked_frames.extend(unacked.frames.drain(..));

                if unacked.in_flight {
                    epoch.in_flight_count -= 1;
                }

                newly_acked.push(Acked {
                    pkt_num: unacked.pkt_num,

                    time_sent: unacked.time_sent,

                    size: unacked.size,

                    rtt: now.saturating_duration_since(unacked.time_sent),

                    delivered: unacked.delivered,

                    delivered_time: unacked.delivered_time,

                    first_sent_time: unacked.first_sent_time,

                    is_app_limited: unacked.is_app_limited,

                    tx_in_flight: unacked.tx_in_flight,

                    lost: unacked.lost,
                });

                trace!("{} packet newly acked {}, size={}", trace_id, unacked.pkt_num, unacked.size);
            }
        }

        // Undo congestion window update.
        if undo_cwnd {
            (self.cc_ops.rollback)(self);
        }

        if newly_acked.is_empty() {
            return Ok((0, 0));
        }

        if largest_newly_acked_pkt_num == largest_acked && has_ack_eliciting {
            // The packet's sent time could be in the future if pacing is used
            // and the network has a very short RTT.
            let latest_rtt =
                now.saturating_duration_since(largest_newly_acked_sent_time);

            let ack_delay = Duration::from_micros(ack_delay);

            // Don't update srtt if rtt is zero.
            if !latest_rtt.is_zero() {
                self.rtt_stats.update_rtt(latest_rtt, ack_delay, now);
            }
        }

        // Detect and mark lost packets without removing them from the sent
        // packets list.
        let loss = self.detect_lost_packets(epoch, now, trace_id);

        if self.resume.enabled() {
            for packet in newly_acked.iter() {
                let largest_sent_pkt = self.epochs[epoch].sent_packets.iter().map(|p| p.pkt_num).max().unwrap_or_default();
                let (new_cwnd, new_ssthresh) = self.resume.process_ack(
                    largest_sent_pkt, packet, self.bytes_in_flight
                );
                if let Some(new_cwnd) = new_cwnd {
                    self.congestion_window = new_cwnd;
                }
                if let Some(new_ssthresh) = new_ssthresh {
                    self.ssthresh = new_ssthresh;
                }
            }
        }

        self.on_packets_acked(newly_acked, now);

        self.pto_count = 0;

        self.set_loss_detection_timer(handshake_status, now);

        self.epochs[epoch].drain_packets(&self.rtt_stats, now);

        Ok(loss)
    }

    pub fn on_loss_detection_timeout(
        &mut self, handshake_status: HandshakeStatus, now: Instant,
        trace_id: &str,
    ) -> (usize, usize) {
        let (earliest_loss_time, epoch) = self.loss_time_and_space();

        if earliest_loss_time.is_some() {
            // Time threshold loss detection.
            let loss = self.detect_lost_packets(epoch, now, trace_id);

            self.set_loss_detection_timer(handshake_status, now);

            trace!("{} {:?}", trace_id, self);
            return loss;
        }

        let epoch = if self.bytes_in_flight > 0 {
            // Send new data if available, else retransmit old data. If neither
            // is available, send a single PING frame.
            let (_, e) = self.pto_time_and_space(handshake_status, now);

            e
        } else {
            // Client sends an anti-deadlock packet: Initial is padded to earn
            // more anti-amplification credit, a Handshake packet proves address
            // ownership.
            if handshake_status.has_handshake_keys {
                packet::Epoch::Handshake
            } else {
                packet::Epoch::Initial
            }
        };

        self.pto_count += 1;

        let epoch = &mut self.epochs[epoch];

        epoch.loss_probes =
            cmp::min(self.pto_count as usize, MAX_PTO_PROBES_COUNT);

        let unacked_iter = epoch.sent_packets
            .iter_mut()
            // Skip packets that have already been acked or lost, and packets
            // that don't contain either CRYPTO or STREAM frames.
            .filter(|p| p.has_data && p.time_acked.is_none() && p.time_lost.is_none())
            // Only return as many packets as the number of probe packets that
            // will be sent.
            .take(epoch.loss_probes);

        // Retransmit the frames from the oldest sent packets on PTO. However
        // the packets are not actually declared lost (so there is no effect to
        // congestion control), we just reschedule the data they carried.
        //
        // This will also trigger sending an ACK and retransmitting frames like
        // HANDSHAKE_DONE and MAX_DATA / MAX_STREAM_DATA as well, in addition
        // to CRYPTO and STREAM, if the original packet carried them.
        for unacked in unacked_iter {
            epoch.lost_frames.extend_from_slice(&unacked.frames);
        }

        self.set_loss_detection_timer(handshake_status, now);

        trace!("{} {:?}", trace_id, self);

        (0, 0)
    }

    pub fn on_pkt_num_space_discarded(
        &mut self, epoch: packet::Epoch, handshake_status: HandshakeStatus,
        now: Instant,
    ) {
        let epoch = &mut self.epochs[epoch];

        let unacked_bytes = epoch
            .sent_packets
            .iter()
            .filter(|p| {
                p.in_flight && p.time_acked.is_none() && p.time_lost.is_none()
            })
            .fold(0, |acc, p| acc + p.size);

        self.bytes_in_flight -= unacked_bytes;

        epoch.sent_packets.clear();
        epoch.lost_frames.clear();
        epoch.acked_frames.clear();

        epoch.time_of_last_ack_eliciting_packet = None;
        epoch.loss_time = None;
        epoch.loss_probes = 0;
        epoch.in_flight_count = 0;

        self.set_loss_detection_timer(handshake_status, now);
    }

    pub fn on_path_change(
        &mut self, epoch: packet::Epoch, now: Instant, trace_id: &str,
    ) -> (usize, usize) {
        // Time threshold loss detection.
        self.detect_lost_packets(epoch, now, trace_id)
    }

    pub fn loss_detection_timer(&self) -> Option<Instant> {
        self.loss_detection_timer
    }

    pub fn cwnd(&self) -> usize {
        self.congestion_window
    }

    pub fn cwnd_available(&self) -> usize {
        // Ignore cwnd when sending probe packets.
        if self.epochs.iter().any(|e| e.loss_probes > 0) {
            return usize::MAX;
        }

        // Open more space (snd_cnt) for PRR when allowed.
        self.congestion_window.saturating_sub(self.bytes_in_flight) +
            self.prr.snd_cnt
    }

    pub fn rtt(&self) -> Duration {
        self.rtt_stats.rtt()
    }

    pub fn min_rtt(&self) -> Option<Duration> {
        self.rtt_stats.min_rtt()
    }

    pub fn rttvar(&self) -> Duration {
        self.rtt_stats.rttvar()
    }

    pub fn pto(&self) -> Duration {
        self.rtt() + cmp::max(self.rtt_stats.rttvar() * 4, GRANULARITY)
    }

    pub fn delivery_rate(&self) -> u64 {
        self.delivery_rate.sample_delivery_rate()
    }

    pub fn max_datagram_size(&self) -> usize {
        self.max_datagram_size
    }

    pub fn pmtud_update_max_datagram_size(
        &mut self, new_max_datagram_size: usize,
    ) {
        // Congestion Window is updated only when it's not updated already.
        if self.congestion_window ==
            self.max_datagram_size * self.initial_congestion_window_packets
        {
            self.congestion_window =
                new_max_datagram_size * self.initial_congestion_window_packets;
        }

        self.pacer = pacer::Pacer::new(
            self.pacer.enabled(),
            self.congestion_window,
            0,
            new_max_datagram_size,
            self.pacer.max_pacing_rate(),
        );
        self.max_datagram_size = new_max_datagram_size;
    }

    pub fn update_max_datagram_size(&mut self, new_max_datagram_size: usize) {
        let max_datagram_size =
            cmp::min(self.max_datagram_size, new_max_datagram_size);

        // Update cwnd if it hasn't been updated yet.
        if self.congestion_window == self.initial_window {
            self.congestion_window =
                max_datagram_size * self.initial_congestion_window_packets;
        }

        self.pacer = pacer::Pacer::new(
            self.pacer.enabled(),
            self.congestion_window,
            0,
            max_datagram_size,
            self.pacer.max_pacing_rate(),
        );

        self.max_datagram_size = max_datagram_size;
    }

    fn loss_time_and_space(&self) -> (Option<Instant>, packet::Epoch) {
        let mut epoch = packet::Epoch::Initial;
        let mut time = self.epochs[epoch].loss_time;

        // Iterate over all packet number spaces starting from Handshake.
        for e in [packet::Epoch::Handshake, packet::Epoch::Application] {
            let new_time = self.epochs[e].loss_time;
            if time.is_none() || new_time < time {
                time = new_time;
                epoch = e;
            }
        }

        (time, epoch)
    }

    fn pto_time_and_space(
        &self, handshake_status: HandshakeStatus, now: Instant,
    ) -> (Option<Instant>, packet::Epoch) {
        let mut duration = self.pto() * 2_u32.pow(self.pto_count);

        // Arm PTO from now when there are no inflight packets.
        if self.bytes_in_flight == 0 {
            if handshake_status.has_handshake_keys {
                return (Some(now + duration), packet::Epoch::Handshake);
            } else {
                return (Some(now + duration), packet::Epoch::Initial);
            }
        }

        let mut pto_timeout = None;
        let mut pto_space = packet::Epoch::Initial;

        // Iterate over all packet number spaces.
        for e in [
            packet::Epoch::Initial,
            packet::Epoch::Handshake,
            packet::Epoch::Application,
        ] {
            let epoch = &self.epochs[e];
            if epoch.in_flight_count == 0 {
                continue;
            }

            if e == packet::Epoch::Application {
                // Skip Application Data until handshake completes.
                if !handshake_status.completed {
                    return (pto_timeout, pto_space);
                }

                // Include max_ack_delay and backoff for Application Data.
                duration +=
                    self.rtt_stats.max_ack_delay * 2_u32.pow(self.pto_count);
            }

            let new_time = epoch
                .time_of_last_ack_eliciting_packet
                .map(|t| t + duration);

            if pto_timeout.is_none() || new_time < pto_timeout {
                pto_timeout = new_time;
                pto_space = e;
            }
        }

        (pto_timeout, pto_space)
    }

    fn set_loss_detection_timer(
        &mut self, handshake_status: HandshakeStatus, now: Instant,
    ) {
        let (earliest_loss_time, _) = self.loss_time_and_space();

        if earliest_loss_time.is_some() {
            // Time threshold loss detection.
            self.loss_detection_timer = earliest_loss_time;
            return;
        }

        if self.bytes_in_flight == 0 && handshake_status.peer_verified_address {
            self.loss_detection_timer = None;
            return;
        }

        // PTO timer.
        let (timeout, _) = self.pto_time_and_space(handshake_status, now);
        self.loss_detection_timer = timeout;
    }

    fn detect_lost_packets(
        &mut self, epoch: packet::Epoch, now: Instant, trace_id: &str,
    ) -> (usize, usize) {
        let loss_delay = cmp::max(self.rtt_stats.latest_rtt, self.rtt())
            .mul_f64(self.time_thresh);

        let loss = self.epochs[epoch].detect_lost_packets(
            loss_delay,
            self.pkt_thresh,
            now,
            trace_id,
            epoch,
        );

        if let Some(pkt) = loss.largest_lost_pkt {
            self.on_packets_lost(loss.lost_bytes, &pkt, now, epoch);
        };

        self.bytes_in_flight -= loss.pmtud_lost_bytes;

        self.epochs[epoch].drain_packets(&self.rtt_stats, now);

        self.lost_count += loss.lost_packets;

        (loss.lost_packets, loss.lost_bytes)
    }

    fn on_packets_acked(&mut self, acked: &mut Vec<Acked>, now: Instant) {
        let mut newly_acked_bytes = 0;
        // Update delivery rate sample per acked packet.
        for pkt in acked.iter() {
            self.delivery_rate.update_rate_sample(pkt, now);
            newly_acked_bytes += pkt.size;
        }

        // Fill in a rate sample.
        self.delivery_rate
            .generate_rate_sample(self.rtt_stats.min_rtt);

        // Call congestion control hooks.

        (self.cc_ops.on_packets_acked)(self, acked, epoch, now);

        self.bytes_in_flight -= newly_acked_bytes;
    }

    fn in_congestion_recovery(&self, sent_time: Instant) -> bool {
        match self.congestion_recovery_start_time {
            Some(congestion_recovery_start_time) =>
                sent_time <= congestion_recovery_start_time,

            None => false,
        }
    }

    fn in_persistent_congestion(&mut self, _largest_lost_pkt_num: u64) -> bool {
        let _congestion_period = self.pto() * PERSISTENT_CONGESTION_THRESHOLD;

        // TODO: properly detect persistent congestion
        false
    }

    fn on_packets_lost(
        &mut self, lost_bytes: usize, largest_lost_pkt: &Sent, now: Instant, epoch: Epoch
    ) {
        self.congestion_event(lost_bytes, largest_lost_pkt, now, epoch);

        if self.in_persistent_congestion(largest_lost_pkt.pkt_num) {
            self.collapse_cwnd();
        }

        self.bytes_in_flight -= lost_bytes;
    }

    fn congestion_event(
        &mut self, lost_bytes: usize, largest_lost_pkt: &Sent, now: Instant, epoch: Epoch
    ) {
        let time_sent = largest_lost_pkt.time_sent;

        if !self.in_congestion_recovery(time_sent) {
            (self.cc_ops.checkpoint)(self);
        }

        (self.cc_ops.congestion_event)(self, lost_bytes, largest_lost_pkt, now);

        if self.resume.enabled() {
            let largest_sent_pkt = self.epochs[epoch].sent_packets.iter().map(|p| p.pkt_num).max().unwrap_or_default();
            let new_cwnd = self.resume.congestion_event(largest_sent_pkt);
            if new_cwnd != 0 {
                self.congestion_window = cmp::max(new_cwnd, self.max_datagram_size * MINIMUM_WINDOW_PACKETS);
            }
        }
    }

    fn collapse_cwnd(&mut self) {
        (self.cc_ops.collapse_cwnd)(self);
    }

    pub fn update_app_limited(&mut self, v: bool) {
        self.app_limited = v;
    }

    pub fn app_limited(&self) -> bool {
        self.app_limited
    }

    pub fn delivery_rate_update_app_limited(&mut self, v: bool) {
        self.delivery_rate.update_app_limited(v);
    }

    pub fn maybe_cr_event(&mut self) -> Option<resume::CREvent> {
        self.cr_metrics.maybe_update(self.rtt_stats.min_rtt, self.congestion_window)
    }

    pub fn update_max_ack_delay(&mut self, max_ack_delay: Duration) {
        self.rtt_stats.max_ack_delay = max_ack_delay;
    }

    #[cfg(feature = "qlog")]
    pub fn maybe_qlog(&mut self) -> Option<EventData> {
        let qlog_metrics = QlogMetrics {
            min_rtt: self.rtt_stats.min_rtt,
            smoothed_rtt: self.rtt(),
            latest_rtt: self.rtt_stats.latest_rtt,
            rttvar: self.rtt_stats.rttvar(),
            cwnd: self.cwnd() as u64,
            bytes_in_flight: self.bytes_in_flight as u64,
            ssthresh: self.ssthresh as u64,
            pacing_rate: self.pacer.rate(),
        };

        self.qlog_metrics.maybe_update(qlog_metrics)
    }

    #[cfg(feature = "qlog")]
    pub fn maybe_cr_qlog(&mut self) -> Option<EventData> {
        self.resume.maybe_qlog(self.cwnd(), self.ssthresh)
    }

    #[cfg(feature = "qlog")]
    pub fn packet_loss_qlog(&mut self) -> std::collections::vec_deque::Drain<EventData> {
        self.qlog_packet_loss.drain(..)
    }

    pub fn send_quantum(&self) -> usize {
        self.send_quantum
    }

    pub fn setup_careful_resume(&mut self, previous_rtt: Duration, previous_cwnd: usize) {
        self.resume.setup(previous_rtt, previous_cwnd);
    }

    pub fn set_initial_rtt(&mut self, initial_rtt: Duration) {
        self.rtt_stats.initial_rtt = Some(initial_rtt);
    }
}

/// Available congestion control algorithms.
///
/// This enum provides currently available list of congestion control
/// algorithms.
#[derive(Debug, Copy, Clone, PartialEq, Eq)]
#[repr(C)]
pub enum CongestionControlAlgorithm {
    /// Reno congestion control algorithm. `reno` in a string form.
    Reno  = 0,
    /// CUBIC congestion control algorithm (default). `cubic` in a string form.
    CUBIC = 1,
    /// BBR congestion control algorithm. `bbr` in a string form.
    BBR   = 2,
    /// BBRv2 congestion control algorithm. `bbr2` in a string form.
    BBR2  = 3,
}

impl FromStr for CongestionControlAlgorithm {
    type Err = crate::Error;

    /// Converts a string to `CongestionControlAlgorithm`.
    ///
    /// If `name` is not valid, `Error::CongestionControl` is returned.
    fn from_str(name: &str) -> std::result::Result<Self, Self::Err> {
        match name {
            "reno" => Ok(CongestionControlAlgorithm::Reno),
            "cubic" => Ok(CongestionControlAlgorithm::CUBIC),
            "bbr" => Ok(CongestionControlAlgorithm::BBR),
            "bbr2" => Ok(CongestionControlAlgorithm::BBR2),

            _ => Err(crate::Error::CongestionControl),
        }
    }
}

pub struct CongestionControlOps {
    pub on_init: fn(r: &mut Recovery),

    pub reset: fn(r: &mut Recovery),

    pub on_packet_sent: fn(r: &mut Recovery, sent_bytes: usize, now: Instant),

    pub on_packets_acked:
        fn(r: &mut Recovery, packets: &mut Vec<Acked>, now: Instant),

    pub congestion_event: fn(
        r: &mut Recovery,
        lost_bytes: usize,
        largest_lost_packet: &Sent,
        now: Instant,
    ),

    pub collapse_cwnd: fn(r: &mut Recovery),

    pub checkpoint: fn(r: &mut Recovery),

    pub rollback: fn(r: &mut Recovery) -> bool,

    pub has_custom_pacing: fn() -> bool,

    pub debug_fmt:
        fn(r: &Recovery, formatter: &mut std::fmt::Formatter) -> std::fmt::Result,
}

impl From<CongestionControlAlgorithm> for &'static CongestionControlOps {
    fn from(algo: CongestionControlAlgorithm) -> Self {
        match algo {
            CongestionControlAlgorithm::Reno => &reno::RENO,
            CongestionControlAlgorithm::CUBIC => &cubic::CUBIC,
            CongestionControlAlgorithm::BBR => &bbr::BBR,
            CongestionControlAlgorithm::BBR2 => &bbr2::BBR2,
        }
    }
}

impl std::fmt::Debug for Recovery {
    fn fmt(&self, f: &mut std::fmt::Formatter) -> std::fmt::Result {
        match self.loss_detection_timer {
            Some(v) => {
                let now = Instant::now();

                if v > now {
                    let d = v.duration_since(now);
                    write!(f, "timer={d:?} ")?;
                } else {
                    write!(f, "timer=exp ")?;
                }
            },

            None => {
                write!(f, "timer=none ")?;
            },
        };

        write!(f, "latest_rtt={:?} ", self.rtt_stats.latest_rtt)?;
        write!(f, "srtt={:?} ", self.rtt_stats.smoothed_rtt)?;
        write!(f, "min_rtt={:?} ", self.rtt_stats.min_rtt)?;
        write!(f, "rttvar={:?} ", self.rtt_stats.rttvar())?;
        write!(f, "cwnd={} ", self.congestion_window)?;
        write!(f, "ssthresh={} ", self.ssthresh)?;
        write!(f, "bytes_in_flight={} ", self.bytes_in_flight)?;
        write!(f, "app_limited={} ", self.app_limited)?;
        write!(
            f,
            "congestion_recovery_start_time={:?} ",
            self.congestion_recovery_start_time
        )?;
        write!(f, "{:?} ", self.delivery_rate)?;
        write!(f, "pacer={:?} ", self.pacer)?;

        if self.hystart.enabled() {
            write!(f, "hystart={:?} ", self.hystart)?;
        }

        if self.resume.enabled() {
            write!(f, "resume={:?} ", self.resume)?;
        }
        // CC-specific debug info
        (self.cc_ops.debug_fmt)(self, f)?;

        Ok(())
    }
}

#[derive(Clone)]
pub struct Sent {
    pub pkt_num: u64,

    pub frames: SmallVec<[frame::Frame; 1]>,

    pub time_sent: Instant,

    pub time_acked: Option<Instant>,

    pub time_lost: Option<Instant>,

    pub size: usize,

    pub ack_eliciting: bool,

    pub in_flight: bool,

    pub delivered: usize,

    pub delivered_time: Instant,

    pub first_sent_time: Instant,

    pub is_app_limited: bool,

    pub tx_in_flight: usize,

    pub lost: u64,

    pub has_data: bool,

    pub pmtud: bool,
}

impl std::fmt::Debug for Sent {
    fn fmt(&self, f: &mut std::fmt::Formatter) -> std::fmt::Result {
        write!(f, "pkt_num={:?} ", self.pkt_num)?;
        write!(f, "pkt_sent_time={:?} ", self.time_sent)?;
        write!(f, "pkt_size={:?} ", self.size)?;
        write!(f, "delivered={:?} ", self.delivered)?;
        write!(f, "delivered_time={:?} ", self.delivered_time)?;
        write!(f, "first_sent_time={:?} ", self.first_sent_time)?;
        write!(f, "is_app_limited={} ", self.is_app_limited)?;
        write!(f, "tx_in_flight={} ", self.tx_in_flight)?;
        write!(f, "lost={} ", self.lost)?;
        write!(f, "has_data={} ", self.has_data)?;
        write!(f, "pmtud={}", self.pmtud)?;

        Ok(())
    }
}

#[derive(Clone)]
pub struct Acked {
    pub pkt_num: u64,

    pub time_sent: Instant,

    pub size: usize,

    pub rtt: Duration,

    pub delivered: usize,

    pub delivered_time: Instant,

    pub first_sent_time: Instant,

    pub is_app_limited: bool,

    pub tx_in_flight: usize,

    pub lost: u64,
}

#[derive(Clone, Copy, Debug)]
pub struct HandshakeStatus {
    pub has_handshake_keys: bool,

    pub peer_verified_address: bool,

    pub completed: bool,
}

#[cfg(test)]
impl Default for HandshakeStatus {
    fn default() -> HandshakeStatus {
        HandshakeStatus {
            has_handshake_keys: true,

            peer_verified_address: true,

            completed: true,
        }
    }
}

// We don't need to log all qlog metrics every time there is a recovery event.
// Instead, we can log only the MetricsUpdated event data fields that we care
// about, only when they change. To support this, the QLogMetrics structure
// keeps a running picture of the fields.
#[derive(Default)]
#[cfg(feature = "qlog")]
struct QlogMetrics {
    min_rtt: Duration,
    smoothed_rtt: Duration,
    latest_rtt: Duration,
    rttvar: Duration,
    cwnd: u64,
    bytes_in_flight: u64,
    ssthresh: u64,
    pacing_rate: u64,
}

#[cfg(feature = "qlog")]
impl QlogMetrics {
    // Make a qlog event if the latest instance of QlogMetrics is different.
    //
    // This function diffs each of the fields. A qlog MetricsUpdated event is
    // only generated if at least one field is different. Where fields are
    // different, the qlog event contains the latest value.
    fn maybe_update(&mut self, latest: Self) -> Option<EventData> {
        let mut emit_event = false;

        let new_min_rtt = if self.min_rtt != latest.min_rtt {
            self.min_rtt = latest.min_rtt;
            emit_event = true;
            Some(latest.min_rtt.as_secs_f32() * 1000.0)
        } else {
            None
        };

        let new_smoothed_rtt = if self.smoothed_rtt != latest.smoothed_rtt {
            self.smoothed_rtt = latest.smoothed_rtt;
            emit_event = true;
            Some(latest.smoothed_rtt.as_secs_f32() * 1000.0)
        } else {
            None
        };

        let new_latest_rtt = if self.latest_rtt != latest.latest_rtt {
            self.latest_rtt = latest.latest_rtt;
            emit_event = true;
            Some(latest.latest_rtt.as_secs_f32() * 1000.0)
        } else {
            None
        };

        let new_rttvar = if self.rttvar != latest.rttvar {
            self.rttvar = latest.rttvar;
            emit_event = true;
            Some(latest.rttvar.as_secs_f32() * 1000.0)
        } else {
            None
        };

        let new_cwnd = if self.cwnd != latest.cwnd {
            self.cwnd = latest.cwnd;
            emit_event = true;
            Some(latest.cwnd)
        } else {
            None
        };

        let new_bytes_in_flight =
            if self.bytes_in_flight != latest.bytes_in_flight {
                self.bytes_in_flight = latest.bytes_in_flight;
                emit_event = true;
                Some(latest.bytes_in_flight)
            } else {
                None
            };

        let new_ssthresh = if self.ssthresh != latest.ssthresh {
            self.ssthresh = latest.ssthresh;
            emit_event = true;
            Some(latest.ssthresh)
        } else {
            None
        };

        let new_pacing_rate = if self.pacing_rate != latest.pacing_rate {
            self.pacing_rate = latest.pacing_rate;
            emit_event = true;
            Some(latest.pacing_rate)
        } else {
            None
        };

        if emit_event {
            // QVis can't use all these fields and they can be large.
            return Some(EventData::MetricsUpdated(
                qlog::events::quic::MetricsUpdated {
                    min_rtt: new_min_rtt,
                    smoothed_rtt: new_smoothed_rtt,
                    latest_rtt: new_latest_rtt,
                    rtt_variance: new_rttvar,
                    pto_count: None,
                    congestion_window: new_cwnd,
                    bytes_in_flight: new_bytes_in_flight,
                    ssthresh: new_ssthresh,
                    packets_in_flight: None,
                    pacing_rate: new_pacing_rate,
                },
            ));
        }

        None
    }
}

#[cfg(test)]
mod tests {
    use super::*;
    use smallvec::smallvec;

    #[test]
    fn lookup_cc_algo_ok() {
        let algo = CongestionControlAlgorithm::from_str("reno").unwrap();
        assert_eq!(algo, CongestionControlAlgorithm::Reno);
    }

    #[test]
    fn lookup_cc_algo_bad() {
        assert_eq!(
            CongestionControlAlgorithm::from_str("???"),
            Err(crate::Error::CongestionControl)
        );
    }

    #[test]
    fn collapse_cwnd() {
        let mut cfg = crate::Config::new(crate::PROTOCOL_VERSION).unwrap();
        cfg.set_cc_algorithm(CongestionControlAlgorithm::Reno);

        let mut r = Recovery::new(&cfg, "");

        // cwnd will be reset.
        r.collapse_cwnd();
        assert_eq!(r.cwnd(), r.max_datagram_size * MINIMUM_WINDOW_PACKETS);
    }

    #[test]
    fn loss_on_pto() {
        let mut cfg = crate::Config::new(crate::PROTOCOL_VERSION).unwrap();
        cfg.set_cc_algorithm(CongestionControlAlgorithm::Reno);

        let mut r = Recovery::new(&cfg, "");

        let mut now = Instant::now();

        assert_eq!(r.epochs[packet::Epoch::Application].sent_packets.len(), 0);

        // Start by sending a few packets.
        let p = Sent {
            pkt_num: 0,
            frames: smallvec![],
            time_sent: now,
            time_acked: None,
            time_lost: None,
            size: 1000,
            ack_eliciting: true,
            in_flight: true,
            delivered: 0,
            delivered_time: now,
            first_sent_time: now,
            is_app_limited: false,
            tx_in_flight: 0,
            lost: 0,
            has_data: false,
            pmtud: false,
        };

        r.on_packet_sent(
            p,
            packet::Epoch::Application,
            HandshakeStatus::default(),
            now,
            "",
        );

        assert_eq!(r.epochs[packet::Epoch::Application].sent_packets.len(), 1);
        assert_eq!(r.bytes_in_flight, 1000);

        let p = Sent {
            pkt_num: 1,
            frames: smallvec![],
            time_sent: now,
            time_acked: None,
            time_lost: None,
            size: 1000,
            ack_eliciting: true,
            in_flight: true,
            delivered: 0,
            delivered_time: now,
            first_sent_time: now,
            is_app_limited: false,
            tx_in_flight: 0,
            lost: 0,
            has_data: false,
            pmtud: false,
        };

        r.on_packet_sent(
            p,
            packet::Epoch::Application,
            HandshakeStatus::default(),
            now,
            "",
        );

        assert_eq!(r.epochs[packet::Epoch::Application].sent_packets.len(), 2);
        assert_eq!(r.bytes_in_flight, 2000);

        let p = Sent {
            pkt_num: 2,
            frames: smallvec![],
            time_sent: now,
            time_acked: None,
            time_lost: None,
            size: 1000,
            ack_eliciting: true,
            in_flight: true,
            delivered: 0,
            delivered_time: now,
            first_sent_time: now,
            is_app_limited: false,
            tx_in_flight: 0,
            lost: 0,
            has_data: false,
            pmtud: false,
        };

        r.on_packet_sent(
            p,
            packet::Epoch::Application,
            HandshakeStatus::default(),
            now,
            "",
        );
        assert_eq!(r.epochs[packet::Epoch::Application].sent_packets.len(), 3);
        assert_eq!(r.bytes_in_flight, 3000);

        let p = Sent {
            pkt_num: 3,
            frames: smallvec![],
            time_sent: now,
            time_acked: None,
            time_lost: None,
            size: 1000,
            ack_eliciting: true,
            in_flight: true,
            delivered: 0,
            delivered_time: now,
            first_sent_time: now,
            is_app_limited: false,
            tx_in_flight: 0,
            lost: 0,
            has_data: false,
            pmtud: false,
        };

        r.on_packet_sent(
            p,
            packet::Epoch::Application,
            HandshakeStatus::default(),
            now,
            "",
        );
        assert_eq!(r.epochs[packet::Epoch::Application].sent_packets.len(), 4);
        assert_eq!(r.bytes_in_flight, 4000);

        // Wait for 10ms.
        now += Duration::from_millis(10);

        // Only the first 2 packets are acked.
        let mut acked = ranges::RangeSet::default();
        acked.insert(0..2);

        assert_eq!(
            r.on_ack_received(
                &acked,
                25,
                packet::Epoch::Application,
                HandshakeStatus::default(),
                now,
                "",
                &mut Vec::new(),
            ),
            Ok((0, 0))
        );

        assert_eq!(r.epochs[packet::Epoch::Application].sent_packets.len(), 2);
        assert_eq!(r.bytes_in_flight, 2000);
        assert_eq!(r.lost_count, 0);

        // Wait until loss detection timer expires.
        now = r.loss_detection_timer().unwrap();

        // PTO.
        r.on_loss_detection_timeout(HandshakeStatus::default(), now, "");
        assert_eq!(r.epochs[packet::Epoch::Application].loss_probes, 1);
        assert_eq!(r.lost_count, 0);
        assert_eq!(r.pto_count, 1);

        let p = Sent {
            pkt_num: 4,
            frames: smallvec![],
            time_sent: now,
            time_acked: None,
            time_lost: None,
            size: 1000,
            ack_eliciting: true,
            in_flight: true,
            delivered: 0,
            delivered_time: now,
            first_sent_time: now,
            is_app_limited: false,
            tx_in_flight: 0,
            lost: 0,
            has_data: false,
            pmtud: false,
        };

        r.on_packet_sent(
            p,
            packet::Epoch::Application,
            HandshakeStatus::default(),
            now,
            "",
        );
        assert_eq!(r.epochs[packet::Epoch::Application].sent_packets.len(), 3);
        assert_eq!(r.bytes_in_flight, 3000);

        let p = Sent {
            pkt_num: 5,
            frames: smallvec![],
            time_sent: now,
            time_acked: None,
            time_lost: None,
            size: 1000,
            ack_eliciting: true,
            in_flight: true,
            delivered: 0,
            delivered_time: now,
            first_sent_time: now,
            is_app_limited: false,
            tx_in_flight: 0,
            lost: 0,
            has_data: false,
            pmtud: false,
        };

        r.on_packet_sent(
            p,
            packet::Epoch::Application,
            HandshakeStatus::default(),
            now,
            "",
        );
        assert_eq!(r.epochs[packet::Epoch::Application].sent_packets.len(), 4);
        assert_eq!(r.bytes_in_flight, 4000);
        assert_eq!(r.lost_count, 0);

        // Wait for 10ms.
        now += Duration::from_millis(10);

        // PTO packets are acked.
        let mut acked = ranges::RangeSet::default();
        acked.insert(4..6);

        assert_eq!(
            r.on_ack_received(
                &acked,
                25,
                packet::Epoch::Application,
                HandshakeStatus::default(),
                now,
                "",
                &mut Vec::new(),
            ),
            Ok((2, 2000))
        );

        assert_eq!(r.epochs[packet::Epoch::Application].sent_packets.len(), 4);
        assert_eq!(r.bytes_in_flight, 0);

        assert_eq!(r.lost_count, 2);

        // Wait 1 RTT.
        now += r.rtt();

        r.detect_lost_packets(packet::Epoch::Application, now, "");

        assert_eq!(r.epochs[packet::Epoch::Application].sent_packets.len(), 0);
    }

    #[test]
    fn loss_on_timer() {
        let mut cfg = crate::Config::new(crate::PROTOCOL_VERSION).unwrap();
        cfg.set_cc_algorithm(CongestionControlAlgorithm::Reno);

        let mut r = Recovery::new(&cfg, "");

        let mut now = Instant::now();

        assert_eq!(r.epochs[packet::Epoch::Application].sent_packets.len(), 0);

        // Start by sending a few packets.
        let p = Sent {
            pkt_num: 0,
            frames: smallvec![],
            time_sent: now,
            time_acked: None,
            time_lost: None,
            size: 1000,
            ack_eliciting: true,
            in_flight: true,
            delivered: 0,
            delivered_time: now,
            first_sent_time: now,
            is_app_limited: false,
            tx_in_flight: 0,
            lost: 0,
            has_data: false,
            pmtud: false,
        };

        r.on_packet_sent(
            p,
            packet::Epoch::Application,
            HandshakeStatus::default(),
            now,
            "",
        );
        assert_eq!(r.epochs[packet::Epoch::Application].sent_packets.len(), 1);
        assert_eq!(r.bytes_in_flight, 1000);

        let p = Sent {
            pkt_num: 1,
            frames: smallvec![],
            time_sent: now,
            time_acked: None,
            time_lost: None,
            size: 1000,
            ack_eliciting: true,
            in_flight: true,
            delivered: 0,
            delivered_time: now,
            first_sent_time: now,
            is_app_limited: false,
            tx_in_flight: 0,
            lost: 0,
            has_data: false,
            pmtud: false,
        };

        r.on_packet_sent(
            p,
            packet::Epoch::Application,
            HandshakeStatus::default(),
            now,
            "",
        );
        assert_eq!(r.epochs[packet::Epoch::Application].sent_packets.len(), 2);
        assert_eq!(r.bytes_in_flight, 2000);

        let p = Sent {
            pkt_num: 2,
            frames: smallvec![],
            time_sent: now,
            time_acked: None,
            time_lost: None,
            size: 1000,
            ack_eliciting: true,
            in_flight: true,
            delivered: 0,
            delivered_time: now,
            first_sent_time: now,
            is_app_limited: false,
            tx_in_flight: 0,
            lost: 0,
            has_data: false,
            pmtud: false,
        };

        r.on_packet_sent(
            p,
            packet::Epoch::Application,
            HandshakeStatus::default(),
            now,
            "",
        );
        assert_eq!(r.epochs[packet::Epoch::Application].sent_packets.len(), 3);
        assert_eq!(r.bytes_in_flight, 3000);

        let p = Sent {
            pkt_num: 3,
            frames: smallvec![],
            time_sent: now,
            time_acked: None,
            time_lost: None,
            size: 1000,
            ack_eliciting: true,
            in_flight: true,
            delivered: 0,
            delivered_time: now,
            first_sent_time: now,
            is_app_limited: false,
            tx_in_flight: 0,
            lost: 0,
            has_data: false,
            pmtud: false,
        };

        r.on_packet_sent(
            p,
            packet::Epoch::Application,
            HandshakeStatus::default(),
            now,
            "",
        );
        assert_eq!(r.epochs[packet::Epoch::Application].sent_packets.len(), 4);
        assert_eq!(r.bytes_in_flight, 4000);

        // Wait for 10ms.
        now += Duration::from_millis(10);

        // Only the first 2 packets and the last one are acked.
        let mut acked = ranges::RangeSet::default();
        acked.insert(0..2);
        acked.insert(3..4);

        assert_eq!(
            r.on_ack_received(
                &acked,
                25,
                packet::Epoch::Application,
                HandshakeStatus::default(),
                now,
                "",
                &mut Vec::new(),
            ),
            Ok((0, 0))
        );

        assert_eq!(r.epochs[packet::Epoch::Application].sent_packets.len(), 2);
        assert_eq!(r.bytes_in_flight, 1000);
        assert_eq!(r.lost_count, 0);

        // Wait until loss detection timer expires.
        now = r.loss_detection_timer().unwrap();

        // Packet is declared lost.
        r.on_loss_detection_timeout(HandshakeStatus::default(), now, "");
        assert_eq!(r.epochs[packet::Epoch::Application].loss_probes, 0);

        assert_eq!(r.epochs[packet::Epoch::Application].sent_packets.len(), 2);
        assert_eq!(r.bytes_in_flight, 0);

        assert_eq!(r.lost_count, 1);

        // Wait 1 RTT.
        now += r.rtt();

        r.detect_lost_packets(packet::Epoch::Application, now, "");

        assert_eq!(r.epochs[packet::Epoch::Application].sent_packets.len(), 0);
    }

    #[test]
    fn loss_on_reordering() {
        let mut cfg = crate::Config::new(crate::PROTOCOL_VERSION).unwrap();
        cfg.set_cc_algorithm(CongestionControlAlgorithm::Reno);

        let mut r = Recovery::new(&cfg, "");

        let mut now = Instant::now();

        assert_eq!(r.epochs[packet::Epoch::Application].sent_packets.len(), 0);

        // Start by sending a few packets.
        let p = Sent {
            pkt_num: 0,
            frames: smallvec![],
            time_sent: now,
            time_acked: None,
            time_lost: None,
            size: 1000,
            ack_eliciting: true,
            in_flight: true,
            delivered: 0,
            delivered_time: now,
            first_sent_time: now,
            is_app_limited: false,
            tx_in_flight: 0,
            lost: 0,
            has_data: false,
            pmtud: false,
        };

        r.on_packet_sent(
            p,
            packet::Epoch::Application,
            HandshakeStatus::default(),
            now,
            "",
        );
        assert_eq!(r.epochs[packet::Epoch::Application].sent_packets.len(), 1);
        assert_eq!(r.bytes_in_flight, 1000);

        let p = Sent {
            pkt_num: 1,
            frames: smallvec![],
            time_sent: now,
            time_acked: None,
            time_lost: None,
            size: 1000,
            ack_eliciting: true,
            in_flight: true,
            delivered: 0,
            delivered_time: now,
            first_sent_time: now,
            is_app_limited: false,
            tx_in_flight: 0,
            lost: 0,
            has_data: false,
            pmtud: false,
        };

        r.on_packet_sent(
            p,
            packet::Epoch::Application,
            HandshakeStatus::default(),
            now,
            "",
        );
        assert_eq!(r.epochs[packet::Epoch::Application].sent_packets.len(), 2);
        assert_eq!(r.bytes_in_flight, 2000);

        let p = Sent {
            pkt_num: 2,
            frames: smallvec![],
            time_sent: now,
            time_acked: None,
            time_lost: None,
            size: 1000,
            ack_eliciting: true,
            in_flight: true,
            delivered: 0,
            delivered_time: now,
            first_sent_time: now,
            is_app_limited: false,
            tx_in_flight: 0,
            lost: 0,
            has_data: false,
            pmtud: false,
        };

        r.on_packet_sent(
            p,
            packet::Epoch::Application,
            HandshakeStatus::default(),
            now,
            "",
        );
        assert_eq!(r.epochs[packet::Epoch::Application].sent_packets.len(), 3);
        assert_eq!(r.bytes_in_flight, 3000);

        let p = Sent {
            pkt_num: 3,
            frames: smallvec![],
            time_sent: now,
            time_acked: None,
            time_lost: None,
            size: 1000,
            ack_eliciting: true,
            in_flight: true,
            delivered: 0,
            delivered_time: now,
            first_sent_time: now,
            is_app_limited: false,
            tx_in_flight: 0,
            lost: 0,
            has_data: false,
            pmtud: false,
        };

        r.on_packet_sent(
            p,
            packet::Epoch::Application,
            HandshakeStatus::default(),
            now,
            "",
        );
        assert_eq!(r.epochs[packet::Epoch::Application].sent_packets.len(), 4);
        assert_eq!(r.bytes_in_flight, 4000);

        // Wait for 10ms.
        now += Duration::from_millis(10);

        // ACKs are reordered.
        let mut acked = ranges::RangeSet::default();
        acked.insert(2..4);

        assert_eq!(
            r.on_ack_received(
                &acked,
                25,
                packet::Epoch::Application,
                HandshakeStatus::default(),
                now,
                "",
                &mut Vec::new(),
            ),
            Ok((1, 1000))
        );

        now += Duration::from_millis(10);

        let mut acked = ranges::RangeSet::default();
        acked.insert(0..2);

        assert_eq!(r.pkt_thresh, INITIAL_PACKET_THRESHOLD);

        assert_eq!(
            r.on_ack_received(
                &acked,
                25,
                packet::Epoch::Application,
                HandshakeStatus::default(),
                now,
                "",
                &mut Vec::new(),
            ),
            Ok((0, 0))
        );

        assert_eq!(r.epochs[packet::Epoch::Application].sent_packets.len(), 0);
        assert_eq!(r.bytes_in_flight, 0);

        // Spurious loss.
        assert_eq!(r.lost_count, 1);
        assert_eq!(r.lost_spurious_count, 1);

        // Packet threshold was increased.
        assert_eq!(r.pkt_thresh, 4);

        // Wait 1 RTT.
        now += r.rtt();

        r.detect_lost_packets(packet::Epoch::Application, now, "");

        assert_eq!(r.epochs[packet::Epoch::Application].sent_packets.len(), 0);
    }

    #[test]
    fn pacing() {
        let mut cfg = crate::Config::new(crate::PROTOCOL_VERSION).unwrap();
        cfg.set_cc_algorithm(CongestionControlAlgorithm::CUBIC);

        let mut r = Recovery::new(&cfg, "");

        let mut now = Instant::now();

        assert_eq!(r.epochs[packet::Epoch::Application].sent_packets.len(), 0);

        // send out first packet (a full initcwnd).
        let p = Sent {
            pkt_num: 0,
            frames: smallvec![],
            time_sent: now,
            time_acked: None,
            time_lost: None,
            size: 12000,
            ack_eliciting: true,
            in_flight: true,
            delivered: 0,
            delivered_time: now,
            first_sent_time: now,
            is_app_limited: false,
            tx_in_flight: 0,
            lost: 0,
            has_data: false,
            pmtud: false,
        };

        r.on_packet_sent(
            p,
            packet::Epoch::Application,
            HandshakeStatus::default(),
            now,
            "",
        );

        assert_eq!(r.epochs[packet::Epoch::Application].sent_packets.len(), 1);
        assert_eq!(r.bytes_in_flight, 12000);

        // First packet will be sent out immediately.
        assert_eq!(r.pacer.rate(), 0);
        assert_eq!(r.get_packet_send_time(), now);

        // Wait 50ms for ACK.
        now += Duration::from_millis(50);

        let mut acked = ranges::RangeSet::default();
        acked.insert(0..1);

        assert_eq!(
            r.on_ack_received(
                &acked,
                10,
                packet::Epoch::Application,
                HandshakeStatus::default(),
                now,
                "",
                &mut Vec::new(),
            ),
            Ok((0, 0))
        );

        assert_eq!(r.epochs[packet::Epoch::Application].sent_packets.len(), 0);
        assert_eq!(r.bytes_in_flight, 0);
        assert_eq!(r.rtt_stats.smoothed_rtt.unwrap(), Duration::from_millis(50));

        // 1 MSS increased.
        assert_eq!(r.congestion_window, 12000 + 1200);

        // Send out second packet.
        let p = Sent {
            pkt_num: 1,
            frames: smallvec![],
            time_sent: now,
            time_acked: None,
            time_lost: None,
            size: 6000,
            ack_eliciting: true,
            in_flight: true,
            delivered: 0,
            delivered_time: now,
            first_sent_time: now,
            is_app_limited: false,
            tx_in_flight: 0,
            lost: 0,
            has_data: false,
            pmtud: false,
        };

        r.on_packet_sent(
            p,
            packet::Epoch::Application,
            HandshakeStatus::default(),
            now,
            "",
        );

        assert_eq!(r.epochs[packet::Epoch::Application].sent_packets.len(), 1);
        assert_eq!(r.bytes_in_flight, 6000);

        // Pacing is not done during initial phase of connection.
        assert_eq!(r.get_packet_send_time(), now);

        // Send the third packet out.
        let p = Sent {
            pkt_num: 2,
            frames: smallvec![],
            time_sent: now,
            time_acked: None,
            time_lost: None,
            size: 6000,
            ack_eliciting: true,
            in_flight: true,
            delivered: 0,
            delivered_time: now,
            first_sent_time: now,
            is_app_limited: false,
            tx_in_flight: 0,
            lost: 0,
            has_data: false,
            pmtud: false,
        };

        r.on_packet_sent(
            p,
            packet::Epoch::Application,
            HandshakeStatus::default(),
            now,
            "",
        );

        assert_eq!(r.epochs[packet::Epoch::Application].sent_packets.len(), 2);
        assert_eq!(r.bytes_in_flight, 12000);

        // Send the third packet out.
        let p = Sent {
            pkt_num: 3,
            frames: smallvec![],
            time_sent: now,
            time_acked: None,
            time_lost: None,
            size: 1000,
            ack_eliciting: true,
            in_flight: true,
            delivered: 0,
            delivered_time: now,
            first_sent_time: now,
            is_app_limited: false,
            tx_in_flight: 0,
            lost: 0,
            has_data: false,
            pmtud: false,
        };

        r.on_packet_sent(
            p,
            packet::Epoch::Application,
            HandshakeStatus::default(),
            now,
            "",
        );

        assert_eq!(r.epochs[packet::Epoch::Application].sent_packets.len(), 3);
        assert_eq!(r.bytes_in_flight, 13000);

        // We pace this outgoing packet. as all conditions for pacing
        // are passed.
        let pacing_rate =
            (r.congestion_window as f64 * PACING_MULTIPLIER / 0.05) as u64;
        assert_eq!(r.pacer.rate(), pacing_rate);

        assert_eq!(
            r.get_packet_send_time(),
            now + Duration::from_secs_f64(12000.0 / pacing_rate as f64)
        );
    }

    #[test]
    fn pmtud_loss_on_timer() {
        let mut cfg = crate::Config::new(crate::PROTOCOL_VERSION).unwrap();
        cfg.set_cc_algorithm(CongestionControlAlgorithm::Reno);

        let mut r = Recovery::new(&cfg, "");

        let mut now = Instant::now();

        assert_eq!(r.epochs[packet::Epoch::Application].sent_packets.len(), 0);

        // Start by sending a few packets.
        let p = Sent {
            pkt_num: 0,
            frames: smallvec![],
            time_sent: now,
            time_acked: None,
            time_lost: None,
            size: 1000,
            ack_eliciting: true,
            in_flight: true,
            delivered: 0,
            delivered_time: now,
            first_sent_time: now,
            is_app_limited: false,
            tx_in_flight: 0,
            lost: 0,
            has_data: false,
            pmtud: false,
        };

        r.on_packet_sent(
            p,
            packet::Epoch::Application,
            HandshakeStatus::default(),
            now,
            "",
        );

        assert_eq!(r.epochs[packet::Epoch::Application].in_flight_count, 1);
        assert_eq!(r.epochs[packet::Epoch::Application].sent_packets.len(), 1);
        assert_eq!(r.bytes_in_flight, 1000);

        let p = Sent {
            pkt_num: 1,
            frames: smallvec![],
            time_sent: now,
            time_acked: None,
            time_lost: None,
            size: 1000,
            ack_eliciting: true,
            in_flight: true,
            delivered: 0,
            delivered_time: now,
            first_sent_time: now,
            is_app_limited: false,
            tx_in_flight: 0,
            lost: 0,
            has_data: false,
            pmtud: true,
        };

        r.on_packet_sent(
            p,
            packet::Epoch::Application,
            HandshakeStatus::default(),
            now,
            "",
        );

        assert_eq!(r.epochs[packet::Epoch::Application].in_flight_count, 2);

        let p = Sent {
            pkt_num: 2,
            frames: smallvec![],
            time_sent: now,
            time_acked: None,
            time_lost: None,
            size: 1000,
            ack_eliciting: true,
            in_flight: true,
            delivered: 0,
            delivered_time: now,
            first_sent_time: now,
            is_app_limited: false,
            tx_in_flight: 0,
            lost: 0,
            has_data: false,
            pmtud: false,
        };

        r.on_packet_sent(
            p,
            packet::Epoch::Application,
            HandshakeStatus::default(),
            now,
            "",
        );

        assert_eq!(r.epochs[packet::Epoch::Application].in_flight_count, 3);

        // Wait for 10ms.
        now += Duration::from_millis(10);

        // Only the first  packets and the last one are acked.
        let mut acked = ranges::RangeSet::default();
        acked.insert(0..1);
        acked.insert(2..3);

        assert_eq!(
            r.on_ack_received(
                &acked,
                25,
                packet::Epoch::Application,
                HandshakeStatus::default(),
                now,
                "",
                &mut Vec::new(),
            ),
            Ok((0, 0))
        );

        assert_eq!(r.epochs[packet::Epoch::Application].sent_packets.len(), 2);
        assert_eq!(r.bytes_in_flight, 1000);
        assert_eq!(r.lost_count, 0);

        // Wait until loss detection timer expires.
        now = r.loss_detection_timer().unwrap();

        // Packet is declared lost.
        r.on_loss_detection_timeout(HandshakeStatus::default(), now, "");
        assert_eq!(r.epochs[packet::Epoch::Application].loss_probes, 0);

        assert_eq!(r.epochs[packet::Epoch::Application].sent_packets.len(), 2);
        assert_eq!(r.epochs[packet::Epoch::Application].in_flight_count, 0);
        assert_eq!(r.bytes_in_flight, 0);
        assert_eq!(r.congestion_window, 12000);

        assert_eq!(r.lost_count, 0);

        // Wait 1 RTT.
        now += r.rtt();

        r.detect_lost_packets(packet::Epoch::Application, now, "");

        assert_eq!(r.epochs[packet::Epoch::Application].sent_packets.len(), 0);
        assert_eq!(r.epochs[packet::Epoch::Application].in_flight_count, 0);
        assert_eq!(r.bytes_in_flight, 0);
        assert_eq!(r.lost_count, 0);
    }
}

mod bbr;
mod bbr2;
mod cubic;
mod delivery_rate;
mod hystart;
mod resume;
mod pacer;
mod prr;
mod reno;
mod rtt;<|MERGE_RESOLUTION|>--- conflicted
+++ resolved
@@ -489,12 +489,6 @@
             self.on_packet_sent_cc(pkt_num, sent_bytes, now);
 
             if self.resume.enabled() && epoch == packet::Epoch::Application {
-<<<<<<< HEAD
-
-                let largest_sent_pkt = self.epochs[epoch].sent_packets.iter().map(|p| p.pkt_num).max().unwrap_or_default();
-                // Increase the congestion window by a jump determined by careful resume
-=======
->>>>>>> 86a7c84f
                 let bytes_acked = self.resume.total_acked;
                 let iw_acked = bytes_acked >= self.initial_window;
                 // Increase the congestion window by a jump determined by careful resume
