// Copyright (C) 2018-2019, Cloudflare, Inc.
// All rights reserved.
//
// Redistribution and use in source and binary forms, with or without
// modification, are permitted provided that the following conditions are
// met:
//
//     * Redistributions of source code must retain the above copyright notice,
//       this list of conditions and the following disclaimer.
//
//     * Redistributions in binary form must reproduce the above copyright
//       notice, this list of conditions and the following disclaimer in the
//       documentation and/or other materials provided with the distribution.
//
// THIS SOFTWARE IS PROVIDED BY THE COPYRIGHT HOLDERS AND CONTRIBUTORS "AS
// IS" AND ANY EXPRESS OR IMPLIED WARRANTIES, INCLUDING, BUT NOT LIMITED TO,
// THE IMPLIED WARRANTIES OF MERCHANTABILITY AND FITNESS FOR A PARTICULAR
// PURPOSE ARE DISCLAIMED. IN NO EVENT SHALL THE COPYRIGHT HOLDER OR
// CONTRIBUTORS BE LIABLE FOR ANY DIRECT, INDIRECT, INCIDENTAL, SPECIAL,
// EXEMPLARY, OR CONSEQUENTIAL DAMAGES (INCLUDING, BUT NOT LIMITED TO,
// PROCUREMENT OF SUBSTITUTE GOODS OR SERVICES; LOSS OF USE, DATA, OR
// PROFITS; OR BUSINESS INTERRUPTION) HOWEVER CAUSED AND ON ANY THEORY OF
// LIABILITY, WHETHER IN CONTRACT, STRICT LIABILITY, OR TORT (INCLUDING
// NEGLIGENCE OR OTHERWISE) ARISING IN ANY WAY OUT OF THE USE OF THIS
// SOFTWARE, EVEN IF ADVISED OF THE POSSIBILITY OF SUCH DAMAGE.

use std::iter::FromIterator;
use std::ops::Range;

use std::collections::BTreeMap;
use std::collections::Bound;

use either::Either;
use smallvec::SmallVec;

const MAX_INLINE_CAPACITY: usize = 4;
const MIN_TO_INLINE: usize = 2;

/// A sorted collection of non overlapping [`u64`] ranges
#[derive(Clone, PartialEq, Eq, PartialOrd)]
pub enum RangeSet {
    Inline(InlineRangeSet),
    BTree(BTreeRangeSet),
}

/// A [`RangeSet`] variant backed by a [`SmallVec`] that is capable of storing
/// [`MAX_INLINE_CAPACITY`] of ranges without allocation
#[derive(Clone, PartialEq, Eq, PartialOrd)]
pub struct InlineRangeSet {
    inner: SmallVec<[(u64, u64); MAX_INLINE_CAPACITY]>,
    capacity: usize,
}

/// A [`RangeSet`] variant backed by a [`BTreeMap`] that is capable of storing
/// an arbitrary number of ranges
#[derive(Clone, PartialEq, Eq, PartialOrd)]
pub struct BTreeRangeSet {
    inner: BTreeMap<u64, u64>,
    capacity: usize,
}

impl RangeSet {
    /// Create a new [`RangeSet`].
    ///
    /// When the length of a [`RangeSet`] overflows `capacity` it will remove
    /// the smallest range.
    pub fn new(capacity: usize) -> Self {
        RangeSet::Inline(InlineRangeSet {
            inner: Default::default(),
            capacity,
        })
    }

    /// The number of nonoverlapping ranges stored in this [`RangeSet`].
    pub fn len(&self) -> usize {
        match self {
            RangeSet::Inline(set) => set.inner.len(),
            RangeSet::BTree(set) => set.inner.len(),
        }
    }

    /// Converts the inner representation from a BTree to Inline and vice versa
    /// when the proper conditions are met. Keeps the stored data intact.
    #[inline(always)]
    fn fixup(&mut self) {
        match self {
            RangeSet::Inline(set) if set.inner.len() == MAX_INLINE_CAPACITY => {
                let old_inner = std::mem::take(&mut set.inner);
                *self = RangeSet::BTree(BTreeRangeSet {
                    inner: old_inner.into_inner().expect("At capacity").into(),
                    capacity: set.capacity,
                });
            },

            RangeSet::BTree(set) if set.inner.len() <= MIN_TO_INLINE => {
                let old_inner = std::mem::take(&mut set.inner);
                *self = RangeSet::Inline(InlineRangeSet {
                    inner: SmallVec::from_iter(old_inner),
                    capacity: set.capacity,
                })
            },

            _ => {},
        }
    }

    /// Insert a new [`Range`] into the collection.
    ///
    /// If the [`Range`] overlaps with any existing range, it may be merged with
    /// one or more other [`Range`]s. If following the insertion the number of
    /// stored ranges overflows capacity, the smalles range will be removed.
    #[inline]
    pub fn insert(&mut self, item: Range<u64>) {
        match self {
            RangeSet::Inline(set) => set.insert(item),
            RangeSet::BTree(set) => set.insert(item),
        }

        self.fixup();
    }

    /// Iterate over the stored ranges in incremental order.
    pub fn iter(
        &self,
<<<<<<< HEAD
    ) -> impl DoubleEndedIterator<Item = Range<u64>> + DoubleEndedIterator + ExactSizeIterator + '_
=======
    ) -> impl DoubleEndedIterator<Item = Range<u64>> + ExactSizeIterator + '_
>>>>>>> 75e9d703
    {
        match self {
            RangeSet::BTree(set) =>
                Either::Left(set.inner.iter().map(|(k, v)| *k..*v)),

            RangeSet::Inline(set) =>
                Either::Right(set.inner.iter().map(|(s, e)| *s..*e)),
        }
    }

    /// Iterate over every single [`u64`] value covered by the ranges in this
    /// [`RangeSet`] in incremental order.
<<<<<<< HEAD
    pub fn flatten(
        &self,
    ) -> impl DoubleEndedIterator<Item = u64> + DoubleEndedIterator + '_ {
=======
    pub fn flatten(&self) -> impl DoubleEndedIterator<Item = u64> + '_ {
>>>>>>> 75e9d703
        match self {
            RangeSet::BTree(set) =>
                Either::Left(set.inner.iter().flat_map(|(k, v)| *k..*v)),

            RangeSet::Inline(set) =>
                Either::Right(set.inner.iter().flat_map(|(s, e)| *s..*e)),
        }
    }

    /// The smallest value covered by ranges in this collection.
    pub fn first(&self) -> Option<u64> {
        match self {
            RangeSet::Inline(set) => set.inner.first().map(|(s, _)| *s),

            RangeSet::BTree(set) => set.inner.first_key_value().map(|(k, _)| *k),
        }
    }

    /// The largest value covered by ranges in this collection.
    pub fn last(&self) -> Option<u64> {
        match self {
            RangeSet::Inline(set) => set.inner.last().map(|(_, e)| *e - 1),

            RangeSet::BTree(set) =>
                set.inner.last_key_value().map(|(_, v)| *v - 1),
        }
    }

    #[inline]
    pub fn remove_until(&mut self, largest: u64) {
        match self {
            RangeSet::Inline(set) => set.remove_until(largest),
            RangeSet::BTree(set) => set.remove_until(largest),
        }

        self.fixup();
    }

    pub fn push_item(&mut self, item: u64) {
        self.insert(item..item + 1)
    }
}

impl InlineRangeSet {
    fn insert(&mut self, item: Range<u64>) {
        let start = item.start;
        let mut end = item.end;
        let mut pos = 0;

        loop {
            match self.inner.get_mut(pos) {
                Some((s, e)) => {
                    if start > *e {
                        // Skip while start is greater than end
                        pos += 1;
                        continue;
                    }

                    if end < *s {
                        // Inserted range is entirely before this range. Insert
                        // and return.
                        if self.inner.len() == self.capacity {
                            self.inner.remove(0);
                            pos -= 1;
                        }

                        self.inner.insert(pos, (start, end));
                        return;
                    }

                    // At this point we know (start <= *e)
                    if start < *s {
                        // We know we are completely past the previous range, so
                        // we can simply adjust the lower bound
                        *s = start;
                    }

                    if end > *e {
                        // We adjusted the upper bound of an existing range, we
                        // must now check it does not overlap with the next range
                        *e = end;
                        break;
                    } else {
                        return;
                    }
                },

                None => {
                    if self.inner.len() == self.capacity {
                        self.inner.remove(0);
                    }

                    self.inner.push((start, end));
                    return;
                },
            }
        }

        // Merge any newly overlapping ranges
        while let Some((s, e)) = self.inner.get(pos + 1).copied() {
            if end < s {
                // We are done, since the next range is completely disjoint
                break;
            }

            let new_e = e.max(end);
            self.inner[pos].1 = new_e;
            end = new_e;
            self.inner.remove(pos + 1);
        }
    }

    fn remove_until(&mut self, largest: u64) {
        while let Some((s, e)) = self.inner.first_mut() {
            if largest >= *e {
                self.inner.remove(0);
                continue;
            }

            *s = (largest + 1).max(*s);
            if *s == *e {
                self.inner.remove(0);
            }

            break;
        }
    }
}

impl BTreeRangeSet {
    // TODO: use RangeInclusive
    fn insert(&mut self, item: Range<u64>) {
        let mut start = item.start;
        let mut end = item.end;

        // Check if preceding existing range overlaps with the new one.
        if let Some(r) = self.prev_to(start) {
            // New range overlaps with existing range in the set, merge them.
            if range_overlaps(&r, &item) {
                self.inner.remove(&r.start);

                start = std::cmp::min(start, r.start);
                end = std::cmp::max(end, r.end);
            }
        }

        // Check if following existing ranges overlap with the new one.
        while let Some(r) = self.next_to(start) {
            // Existing range is fully contained in the new range, remove it.
            if item.contains(&r.start) && item.contains(&r.end) {
                self.inner.remove(&r.start);
                continue;
            }

            // New range doesn't overlap anymore, we are done.
            if !range_overlaps(&r, &item) {
                break;
            }

            // New range overlaps with existing range in the set, merge them.
            self.inner.remove(&r.start);

            start = std::cmp::min(start, r.start);
            end = std::cmp::max(end, r.end);
        }

        if self.inner.len() >= self.capacity {
            self.inner.pop_first();
        }

        self.inner.insert(start, end);
    }

    fn remove_until(&mut self, largest: u64) {
        let ranges: Vec<Range<u64>> = self
            .inner
            .range((Bound::Unbounded, Bound::Included(&largest)))
            .map(|(&s, &e)| (s..e))
            .collect();

        for r in ranges {
            self.inner.remove(&r.start);

            if r.end > largest + 1 {
                let start = largest + 1;
                self.insert(start..r.end);
            }
        }
    }

    fn prev_to(&self, item: u64) -> Option<Range<u64>> {
        self.inner
            .range((Bound::Unbounded, Bound::Included(item)))
            .map(|(&s, &e)| (s..e))
            .next_back()
    }

    fn next_to(&self, item: u64) -> Option<Range<u64>> {
        self.inner
            .range((Bound::Included(item), Bound::Unbounded))
            .map(|(&s, &e)| (s..e))
            .next()
    }
}

impl Default for RangeSet {
    fn default() -> Self {
        RangeSet::Inline(InlineRangeSet {
            inner: Default::default(),
            capacity: usize::MAX,
        })
    }
}

// This implements comparison between `BTreeRangeSet` and standard `Range`. The
// idea is that a `RangeSet` with no gaps (i.e. that only contains a single
// range) is basically equvalent to a normal `Range` so they should be
// comparable.
impl PartialEq<Range<u64>> for RangeSet {
    fn eq(&self, other: &Range<u64>) -> bool {
        // If there is more than one range it means that the range set is not
        // contiguous, so can't be equal to a single range.
        if self.len() != 1 {
            return false;
        }

        // Get the first and only range in the set.
        let range = self.iter().next().unwrap();
        range == *other
    }
}

impl std::fmt::Debug for RangeSet {
    fn fmt(&self, f: &mut std::fmt::Formatter) -> std::fmt::Result {
        let ranges: Vec<Range<u64>> = self
            .iter()
            .map(|mut r| {
                r.end -= 1;
                r
            })
            .collect();

        write!(f, "{ranges:?}")
    }
}

fn range_overlaps(r: &Range<u64>, other: &Range<u64>) -> bool {
    other.start >= r.start && other.start <= r.end ||
        other.end >= r.start && other.end <= r.end
}

#[cfg(test)]
mod tests {
    use super::*;

    #[test]
    fn insert_non_overlapping() {
        let mut r = RangeSet::default();
        assert_eq!(r.len(), 0);
        let empty: &[u64] = &[];
        assert_eq!(&r.flatten().collect::<Vec<u64>>(), &empty);

        r.insert(4..7);
        assert_eq!(r.len(), 1);
        assert_eq!(&r.flatten().collect::<Vec<u64>>(), &[4, 5, 6]);

        r.insert(9..12);
        assert_eq!(r.len(), 2);
        assert_eq!(&r.flatten().collect::<Vec<u64>>(), &[4, 5, 6, 9, 10, 11]);
    }

    #[test]
    fn insert_contained() {
        let mut r = RangeSet::default();

        r.insert(4..7);
        r.insert(9..12);
        assert_eq!(&r.flatten().collect::<Vec<u64>>(), &[4, 5, 6, 9, 10, 11]);

        r.insert(4..7);
        assert_eq!(r.len(), 2);
        assert_eq!(&r.flatten().collect::<Vec<u64>>(), &[4, 5, 6, 9, 10, 11]);

        r.insert(4..6);
        assert_eq!(r.len(), 2);
        assert_eq!(&r.flatten().collect::<Vec<u64>>(), &[4, 5, 6, 9, 10, 11]);

        r.insert(5..6);
        assert_eq!(r.len(), 2);
        assert_eq!(&r.flatten().collect::<Vec<u64>>(), &[4, 5, 6, 9, 10, 11]);

        r.insert(10..11);
        assert_eq!(r.len(), 2);
        assert_eq!(&r.flatten().collect::<Vec<u64>>(), &[4, 5, 6, 9, 10, 11]);

        r.insert(9..11);
        assert_eq!(r.len(), 2);
        assert_eq!(&r.flatten().collect::<Vec<u64>>(), &[4, 5, 6, 9, 10, 11]);
    }

    #[test]
    fn insert_overlapping() {
        let mut r = RangeSet::default();

        r.insert(3..6);
        r.insert(9..12);
        assert_eq!(&r.flatten().collect::<Vec<u64>>(), &[3, 4, 5, 9, 10, 11]);

        r.insert(5..7);
        assert_eq!(r.len(), 2);
        assert_eq!(&r.flatten().collect::<Vec<u64>>(), &[3, 4, 5, 6, 9, 10, 11]);

        r.insert(10..15);
        assert_eq!(r.len(), 2);
        assert_eq!(&r.flatten().collect::<Vec<u64>>(), &[
            3, 4, 5, 6, 9, 10, 11, 12, 13, 14
        ]);

        r.insert(2..5);
        assert_eq!(r.len(), 2);
        assert_eq!(&r.flatten().collect::<Vec<u64>>(), &[
            2, 3, 4, 5, 6, 9, 10, 11, 12, 13, 14
        ]);

        r.insert(8..10);
        assert_eq!(r.len(), 2);
        assert_eq!(&r.flatten().collect::<Vec<u64>>(), &[
            2, 3, 4, 5, 6, 8, 9, 10, 11, 12, 13, 14
        ]);

        r.insert(6..10);
        assert_eq!(r.len(), 1);
        assert_eq!(&r.flatten().collect::<Vec<u64>>(), &[
            2, 3, 4, 5, 6, 7, 8, 9, 10, 11, 12, 13, 14
        ]);
    }

    #[test]
    fn insert_overlapping_multi() {
        let mut r = RangeSet::default();

        r.insert(3..6);
        r.insert(16..20);
        assert_eq!(&r.flatten().collect::<Vec<u64>>(), &[
            3, 4, 5, 16, 17, 18, 19
        ]);

        r.insert(10..11);
        assert_eq!(r.len(), 3);
        assert_eq!(&r.flatten().collect::<Vec<u64>>(), &[
            3, 4, 5, 10, 16, 17, 18, 19
        ]);

        assert!(matches!(r, RangeSet::Inline(_)));

        r.insert(13..14);
        assert_eq!(r.len(), 4);
        assert_eq!(&r.flatten().collect::<Vec<u64>>(), &[
            3, 4, 5, 10, 13, 16, 17, 18, 19
        ]);

        // Make sure it converted to a btree at capacity
        assert!(matches!(r, RangeSet::BTree(_)));

        r.insert(4..17);
        assert_eq!(r.len(), 1);
        assert_eq!(&r.flatten().collect::<Vec<u64>>(), &[
            3, 4, 5, 6, 7, 8, 9, 10, 11, 12, 13, 14, 15, 16, 17, 18, 19
        ]);

        // Make sure it converted back to inline
        assert!(matches!(r, RangeSet::Inline(_)));
    }

    #[test]
    fn prev_to() {
        let mut r = BTreeRangeSet {
            inner: Default::default(),
            capacity: usize::MAX,
        };

        r.insert(4..7);
        r.insert(9..12);

        assert_eq!(r.prev_to(2), None);
        assert_eq!(r.prev_to(4), Some(4..7));
        assert_eq!(r.prev_to(15), Some(9..12));
        assert_eq!(r.prev_to(5), Some(4..7));
        assert_eq!(r.prev_to(8), Some(4..7));
    }

    #[test]
    fn next_to() {
        let mut r = BTreeRangeSet {
            inner: Default::default(),
            capacity: usize::MAX,
        };

        r.insert(4..7);
        r.insert(9..12);

        assert_eq!(r.next_to(2), Some(4..7));
        assert_eq!(r.next_to(12), None);
        assert_eq!(r.next_to(15), None);
        assert_eq!(r.next_to(5), Some(9..12));
        assert_eq!(r.next_to(8), Some(9..12));
    }

    #[test]
    fn push_item() {
        let mut r = RangeSet::default();

        r.insert(4..7);
        r.insert(9..12);
        assert_eq!(r.len(), 2);
        assert_eq!(&r.flatten().collect::<Vec<u64>>(), &[4, 5, 6, 9, 10, 11]);

        r.push_item(15);
        assert_eq!(r.len(), 3);
        assert_eq!(&r.flatten().collect::<Vec<u64>>(), &[
            4, 5, 6, 9, 10, 11, 15
        ]);

        r.push_item(15);
        assert_eq!(r.len(), 3);
        assert_eq!(&r.flatten().collect::<Vec<u64>>(), &[
            4, 5, 6, 9, 10, 11, 15
        ]);

        r.push_item(1);
        assert_eq!(r.len(), 4);
        assert_eq!(&r.flatten().collect::<Vec<u64>>(), &[
            1, 4, 5, 6, 9, 10, 11, 15
        ]);

        r.push_item(12);
        r.push_item(13);
        r.push_item(14);

        assert_eq!(r.len(), 3);
        assert_eq!(&r.flatten().collect::<Vec<u64>>(), &[
            1, 4, 5, 6, 9, 10, 11, 12, 13, 14, 15
        ]);

        r.push_item(2);
        r.push_item(3);
        assert_eq!(r.len(), 2);
        assert_eq!(&r.flatten().collect::<Vec<u64>>(), &[
            1, 2, 3, 4, 5, 6, 9, 10, 11, 12, 13, 14, 15
        ]);

        r.push_item(8);
        r.push_item(7);
        assert_eq!(r.len(), 1);
        assert_eq!(&r.flatten().collect::<Vec<u64>>(), &[
            1, 2, 3, 4, 5, 6, 7, 8, 9, 10, 11, 12, 13, 14, 15
        ]);
    }

    #[test]
    fn flatten_rev() {
        let mut r = RangeSet::default();
        assert_eq!(r.len(), 0);

        let empty: &[u64] = &[];
        assert_eq!(&r.flatten().collect::<Vec<u64>>(), &empty);

        r.insert(4..7);
        assert_eq!(r.len(), 1);
        assert_eq!(&r.flatten().collect::<Vec<u64>>(), &[4, 5, 6]);
        assert_eq!(&r.flatten().rev().collect::<Vec<u64>>(), &[6, 5, 4]);

        r.insert(9..12);
        assert_eq!(r.len(), 2);
        assert_eq!(&r.flatten().collect::<Vec<u64>>(), &[4, 5, 6, 9, 10, 11]);
        assert_eq!(&r.flatten().rev().collect::<Vec<u64>>(), &[
            11, 10, 9, 6, 5, 4
        ]);
    }

    #[test]
    fn flatten_one() {
        let mut r = RangeSet::default();
        assert_eq!(r.len(), 0);

        let empty: &[u64] = &[];
        assert_eq!(&r.flatten().collect::<Vec<u64>>(), &empty);

        r.insert(0..1);
        assert_eq!(r.len(), 1);
        assert_eq!(&r.flatten().collect::<Vec<u64>>(), &[0]);
        assert_eq!(&r.flatten().rev().collect::<Vec<u64>>(), &[0]);
    }

    #[test]
    fn remove_largest() {
        let mut r = RangeSet::default();

        r.insert(3..6);
        r.insert(9..11);
        r.insert(13..14);
        r.insert(16..20);
        assert_eq!(&r.flatten().collect::<Vec<u64>>(), &[
            3, 4, 5, 9, 10, 13, 16, 17, 18, 19
        ]);

        r.remove_until(2);
        assert_eq!(&r.flatten().collect::<Vec<u64>>(), &[
            3, 4, 5, 9, 10, 13, 16, 17, 18, 19
        ]);

        r.remove_until(4);
        assert_eq!(&r.flatten().collect::<Vec<u64>>(), &[
            5, 9, 10, 13, 16, 17, 18, 19
        ]);

        r.remove_until(6);
        assert_eq!(&r.flatten().collect::<Vec<u64>>(), &[
            9, 10, 13, 16, 17, 18, 19
        ]);

        r.remove_until(10);
        assert_eq!(&r.flatten().collect::<Vec<u64>>(), &[13, 16, 17, 18, 19]);

        r.remove_until(17);
        assert_eq!(&r.flatten().collect::<Vec<u64>>(), &[18, 19]);

        r.remove_until(18);
        assert_eq!(&r.flatten().collect::<Vec<u64>>(), &[19]);

        r.remove_until(20);

        let empty: &[u64] = &[];
        assert_eq!(&r.flatten().collect::<Vec<u64>>(), &empty);
    }

    #[test]
    fn eq_range() {
        let mut r = RangeSet::default();
        assert_ne!(r, 0..0);

        let expected = 3..20;

        r.insert(3..6);
        assert_ne!(r, expected);

        r.insert(16..20);
        assert_ne!(r, expected);

        r.insert(10..11);
        assert_ne!(r, expected);

        r.insert(13..14);
        assert_ne!(r, expected);

        r.insert(4..17);

        assert_eq!(r, expected);
    }

    #[test]
    fn first_last() {
        let mut r = RangeSet::default();
        assert_eq!(r.first(), None);
        assert_eq!(r.last(), None);

        r.insert(10..11);
        assert_eq!(r.first(), Some(10));
        assert_eq!(r.last(), Some(10));

        r.insert(13..14);
        assert_eq!(r.first(), Some(10));
        assert_eq!(r.last(), Some(13));

        r.insert(3..6);
        assert_eq!(r.first(), Some(3));
        assert_eq!(r.last(), Some(13));

        r.insert(16..20);
        assert_eq!(r.first(), Some(3));
        assert_eq!(r.last(), Some(19));

        r.insert(4..17);
        assert_eq!(r.first(), Some(3));
        assert_eq!(r.last(), Some(19));
    }

    #[test]
    fn capacity() {
        let mut r = RangeSet::new(3);
        assert_eq!(r.first(), None);
        assert_eq!(r.last(), None);

        r.insert(10..11);
        assert_eq!(r.first(), Some(10));
        assert_eq!(r.last(), Some(10));

        r.insert(13..14);
        assert_eq!(r.first(), Some(10));
        assert_eq!(r.last(), Some(13));

        r.insert(3..6);
        assert_eq!(r.first(), Some(3));
        assert_eq!(r.last(), Some(13));

        r.insert(16..20);
        assert_eq!(r.first(), Some(10));
        assert_eq!(r.last(), Some(19));

        r.insert(4..17);
        assert_eq!(r.first(), Some(4));
        assert_eq!(r.last(), Some(19));
    }
}<|MERGE_RESOLUTION|>--- conflicted
+++ resolved
@@ -122,11 +122,7 @@
     /// Iterate over the stored ranges in incremental order.
     pub fn iter(
         &self,
-<<<<<<< HEAD
-    ) -> impl DoubleEndedIterator<Item = Range<u64>> + DoubleEndedIterator + ExactSizeIterator + '_
-=======
     ) -> impl DoubleEndedIterator<Item = Range<u64>> + ExactSizeIterator + '_
->>>>>>> 75e9d703
     {
         match self {
             RangeSet::BTree(set) =>
@@ -139,13 +135,7 @@
 
     /// Iterate over every single [`u64`] value covered by the ranges in this
     /// [`RangeSet`] in incremental order.
-<<<<<<< HEAD
-    pub fn flatten(
-        &self,
-    ) -> impl DoubleEndedIterator<Item = u64> + DoubleEndedIterator + '_ {
-=======
     pub fn flatten(&self) -> impl DoubleEndedIterator<Item = u64> + '_ {
->>>>>>> 75e9d703
         match self {
             RangeSet::BTree(set) =>
                 Either::Left(set.inner.iter().flat_map(|(k, v)| *k..*v)),
